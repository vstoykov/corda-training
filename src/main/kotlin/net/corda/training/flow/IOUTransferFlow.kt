--- conflicted
+++ resolved
@@ -39,17 +39,13 @@
 
     @Suspendable
     override fun call() {
-<<<<<<< HEAD
         val counterpartySession: FlowSession = initiateFlow(otherParty)
-        val signTransactionFlow = object : SignTransactionFlow(counterpartySession) {
-=======
-        class IOUTransferSignTransactionFlow : SignTransactionFlow(otherParty) {
->>>>>>> b9fef7e3
+        val IOUTransferSignTransactionFlow = object : SignTransactionFlow(counterpartySession) {
             override fun checkTransaction(stx: SignedTransaction) {
                 // Define checking logic.
             }
         }
 
-        subFlow(IOUTransferSignTransactionFlow())
+        subFlow(IOUTransferSignTransactionFlow)
     }
 }