--- conflicted
+++ resolved
@@ -45,19 +45,15 @@
 class IOUSettleFlowResponder(val otherParty: Party): FlowLogic<Unit>() {
     @Suspendable
     override fun call() {
-<<<<<<< HEAD
         val counterpartySession: FlowSession = initiateFlow(otherParty)
 
-        val signTransactionFlow = object : SignTransactionFlow(counterpartySession) {
-=======
-        class IOUSettleSignTransactionFlow : SignTransactionFlow(otherParty) {
->>>>>>> b9fef7e3
+        val IOUSettleSignTransactionFlow = object : SignTransactionFlow(counterpartySession) {
             override fun checkTransaction(stx: SignedTransaction) {
                 // Define checking logic.
             }
         }
 
-        subFlow(IOUSettleSignTransactionFlow())
+        subFlow(IOUSettleSignTransactionFlow)
     }
 }
 
